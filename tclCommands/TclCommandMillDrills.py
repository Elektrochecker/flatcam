--- conflicted
+++ resolved
@@ -5,15 +5,10 @@
 # MIT Licence                                              #
 # ##########################################################
 
+from ObjectCollection import *
 from tclCommands.TclCommand import TclCommandSignaled
-<<<<<<< HEAD
-from FlatCAMObj import FlatCAMExcellon
-=======
 import math
->>>>>>> 239c6fec
 
-import math
-import collections
 
 class TclCommandMillDrills(TclCommandSignaled):
     """
